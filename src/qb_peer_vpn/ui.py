"""Terminal UI module using Rich."""

from typing import List, Dict, Optional
from rich.console import Console
from rich.table import Table
from rich.panel import Panel
from rich.progress import (
    Progress,
    SpinnerColumn,
    TextColumn,
    BarColumn,
    TaskProgressColumn,
)
from contextlib import contextmanager


class TerminalUI:
    """Display analysis results in terminal using Rich."""

    def __init__(self):
        """Initialize console."""
        self.console = Console()
        self._progress = None
        self._geo_task = None
        self._spinner_status = None

    def update_geolocation_progress(self, current: int, total: int, ip: str) -> None:
        """Update geolocation progress.

        Args:
            current: Current number of IPs processed
            total: Total number of IPs to process
            ip: Current IP being processed
        """
        if self._progress is None:
            self._progress = Progress(
                SpinnerColumn(),
                TextColumn("[progress.description]{task.description}"),
                BarColumn(),
                TaskProgressColumn(),
                console=self.console,
            )
            self._progress.start()
            self._geo_task = self._progress.add_task(
                "[cyan]Geolocating IPs...", total=total
            )

        self._progress.update(self._geo_task, completed=current)

        if current >= total:
            self._progress.stop()
            self._progress = None
            self._geo_task = None

    def display_recommendations(
        self,
        recommendations: List[Dict],
        user_location: Optional[Dict] = None,
    ) -> None:
        """Display VPN server recommendations.

        Args:
            recommendations: List of recommendation dictionaries
            user_location: Optional user location info
        """
        self.console.print("\n")
        self.console.print(
            Panel(
<<<<<<< HEAD
                "[bold cyan]Optimal VPN Server Recommendations for Better Torrent Performance[/bold cyan]",
=======
                "[bold cyan]🌍 qBittorrent Peer Analysis & VPN Recommendations[/bold cyan]",
>>>>>>> add4c484
                border_style="cyan",
            )
        )

        # Add explanatory text
        self.console.print("\n[dim]💡 Why these recommendations matter:[/dim]")
        self.console.print(
            "[dim]   Connecting to a VPN server near your peers reduces latency and improves download/upload speeds.[/dim]"
        )
        self.console.print(
            "[dim]   Each cluster represents a geographic concentration of peers from your active torrents.[/dim]\n"
        )

        if user_location:
            self.console.print(
<<<<<<< HEAD
                f"[yellow]📍 Your Current Location:[/yellow] {user_location.get('city', 'Unknown')}, "
                f"{user_location.get('country', 'Unknown')}\n"
            )

        # Find the best overall recommendation (largest cluster)
        if recommendations:
            best_rec = max(recommendations, key=lambda r: r["cluster"]["peer_count"])
            self.console.print(
                f"[bold green]⭐ Best Overall Choice:[/bold green] [bold blue]{best_rec['server']['name']}[/bold blue] "
                f"[dim]({best_rec['cluster']['peer_count']} peers in nearby cluster)[/dim]\n"
=======
                f"\n[bold yellow]📍 Your Location:[/bold yellow] "
                f"{user_location.get('city', 'Unknown')}, "
                f"{user_location.get('country', 'Unknown')} "
                f"(IP: {user_location.get('ip', 'Unknown')})"
>>>>>>> add4c484
            )

        self.console.print(
            "\n[dim]The table below shows recommended VPN servers for each peer cluster."
        )
        self.console.print(
            "[dim]Connect to servers closer to your peer clusters for better performance.[/dim]\n"
        )

        table = Table(
<<<<<<< HEAD
            title="VPN Server Recommendations by Peer Cluster",
=======
            title="Recommended VPN Servers by Peer Cluster",
>>>>>>> add4c484
            show_header=True,
            header_style="bold magenta",
            border_style="blue",
        )
<<<<<<< HEAD
        table.add_column("Priority", style="cyan", width=8, justify="center")
        table.add_column("Peer Cluster Location", style="yellow", no_wrap=True)
        table.add_column("Peers", justify="right", style="green")
        table.add_column("Recommended VPN Server", style="bold blue")
        table.add_column("Server Location", style="white")
        table.add_column("Distance", justify="right", style="red")

        # Sort recommendations by peer count (descending) for priority
        sorted_recs = sorted(
            recommendations, key=lambda r: r["cluster"]["peer_count"], reverse=True
        )
=======
        table.add_column("Cluster #", style="cyan", width=10, justify="center")
        table.add_column("Peers", justify="right", style="green")
        table.add_column("Peer Region", style="yellow", no_wrap=False)
        table.add_column("VPN Server", style="bold blue", no_wrap=False)
        table.add_column("Server Location", style="white", no_wrap=False)
        table.add_column("Distance (km)", justify="right", style="red")
        table.add_column("Load %", justify="right", style="magenta")
>>>>>>> add4c484

        for i, rec in enumerate(sorted_recs, 1):
            cluster = rec["cluster"]
            server = rec["server"]
            distance = server.get("distance_to_cluster", 0)

            # Add priority indicator
            priority = "★" if i == 1 else str(i)

            # Format distance with units
            if distance < 1:
                distance_str = f"{distance * 1000:.0f} m"
            else:
                distance_str = f"{distance:.0f} km"

            table.add_row(
<<<<<<< HEAD
                priority,
=======
                f"{i}",
                str(cluster["peer_count"]),
>>>>>>> add4c484
                f"{cluster['city']}, {cluster['country']}",
                str(cluster["peer_count"]),
                server["name"],
                f"{server['city']}, {server['country']}",
                distance_str,
            )

        self.console.print(table)
        self.console.print(
            f"\n[bold green]✓[/bold green] Analysis complete! "
            f"Found {len(recommendations)} optimal server(s) for your peer distribution.\n"
        )

        # Add helpful footer
        self.console.print(
            "\n[dim]💬 Tip: Connect to the VPN server with the highest priority (★) for optimal performance.[/dim]"
        )

    def display_summary(self, total_peers: int, total_ips: int, clusters: int) -> None:
        """Display summary statistics.

        Args:
            total_peers: Total number of peers
            total_ips: Total unique IP addresses
            clusters: Number of clusters found
        """
<<<<<<< HEAD
        self.console.print("\n[bold green]━━━ Analysis Summary ━━━[/bold green]")
        self.console.print(f"  📊 Total Connections: [bold]{total_peers}[/bold] peers")
        self.console.print(f"  🌐 Unique IP Addresses: [bold]{total_ips}[/bold]")
        self.console.print(
            f"  📍 Geographic Clusters: [bold]{clusters}[/bold] major peer concentration area{'s' if clusters != 1 else ''}\n"
=======
        self.console.print("\n[bold green]📊 Summary Statistics:[/bold green]")
        self.console.print(
            f"  [cyan]•[/cyan] Total Peer Connections: [bold]{total_peers}[/bold]"
        )
        self.console.print(
            f"  [cyan]•[/cyan] Unique IP Addresses: [bold]{total_ips}[/bold]"
        )
        self.console.print(
            f"  [cyan]•[/cyan] Geographic Clusters Identified: [bold]{clusters}[/bold]\n"
>>>>>>> add4c484
        )

    def display_error(self, message: str) -> None:
        """Display error message.

        Args:
            message: Error message to display
        """
        self.console.print(f"[bold red]✗ Error:[/bold red] {message}")

    def display_warning(self, message: str) -> None:
        """Display warning message.

        Args:
            message: Warning message to display
        """
        self.console.print(f"[yellow]⚠ Warning:[/yellow] {message}")

    def display_info(self, message: str) -> None:
        """Display info message.

        Args:
            message: Info message to display
        """
        self.console.print(f"[blue]ℹ Info:[/blue] {message}")

    def display_success(self, message: str) -> None:
        """Display success message.

        Args:
            message: Success message to display
        """
        self.console.print(f"[bold green]✓[/bold green] {message}")

    @contextmanager
    def spinner(self, message: str):
        """Context manager for displaying a spinner during long operations.

        Args:
            message: Message to display with the spinner

        Example:
            with ui.spinner("Loading data..."):
                # do work
                pass
        """
        status = self.console.status(f"[cyan]{message}[/cyan]", spinner="dots")
        status.start()
        try:
            yield
        finally:
            status.stop()<|MERGE_RESOLUTION|>--- conflicted
+++ resolved
@@ -66,11 +66,7 @@
         self.console.print("\n")
         self.console.print(
             Panel(
-<<<<<<< HEAD
                 "[bold cyan]Optimal VPN Server Recommendations for Better Torrent Performance[/bold cyan]",
-=======
-                "[bold cyan]🌍 qBittorrent Peer Analysis & VPN Recommendations[/bold cyan]",
->>>>>>> add4c484
                 border_style="cyan",
             )
         )
@@ -86,7 +82,6 @@
 
         if user_location:
             self.console.print(
-<<<<<<< HEAD
                 f"[yellow]📍 Your Current Location:[/yellow] {user_location.get('city', 'Unknown')}, "
                 f"{user_location.get('country', 'Unknown')}\n"
             )
@@ -97,12 +92,6 @@
             self.console.print(
                 f"[bold green]⭐ Best Overall Choice:[/bold green] [bold blue]{best_rec['server']['name']}[/bold blue] "
                 f"[dim]({best_rec['cluster']['peer_count']} peers in nearby cluster)[/dim]\n"
-=======
-                f"\n[bold yellow]📍 Your Location:[/bold yellow] "
-                f"{user_location.get('city', 'Unknown')}, "
-                f"{user_location.get('country', 'Unknown')} "
-                f"(IP: {user_location.get('ip', 'Unknown')})"
->>>>>>> add4c484
             )
 
         self.console.print(
@@ -113,16 +102,11 @@
         )
 
         table = Table(
-<<<<<<< HEAD
             title="VPN Server Recommendations by Peer Cluster",
-=======
-            title="Recommended VPN Servers by Peer Cluster",
->>>>>>> add4c484
             show_header=True,
             header_style="bold magenta",
             border_style="blue",
         )
-<<<<<<< HEAD
         table.add_column("Priority", style="cyan", width=8, justify="center")
         table.add_column("Peer Cluster Location", style="yellow", no_wrap=True)
         table.add_column("Peers", justify="right", style="green")
@@ -134,15 +118,6 @@
         sorted_recs = sorted(
             recommendations, key=lambda r: r["cluster"]["peer_count"], reverse=True
         )
-=======
-        table.add_column("Cluster #", style="cyan", width=10, justify="center")
-        table.add_column("Peers", justify="right", style="green")
-        table.add_column("Peer Region", style="yellow", no_wrap=False)
-        table.add_column("VPN Server", style="bold blue", no_wrap=False)
-        table.add_column("Server Location", style="white", no_wrap=False)
-        table.add_column("Distance (km)", justify="right", style="red")
-        table.add_column("Load %", justify="right", style="magenta")
->>>>>>> add4c484
 
         for i, rec in enumerate(sorted_recs, 1):
             cluster = rec["cluster"]
@@ -159,12 +134,7 @@
                 distance_str = f"{distance:.0f} km"
 
             table.add_row(
-<<<<<<< HEAD
                 priority,
-=======
-                f"{i}",
-                str(cluster["peer_count"]),
->>>>>>> add4c484
                 f"{cluster['city']}, {cluster['country']}",
                 str(cluster["peer_count"]),
                 server["name"],
@@ -191,23 +161,11 @@
             total_ips: Total unique IP addresses
             clusters: Number of clusters found
         """
-<<<<<<< HEAD
         self.console.print("\n[bold green]━━━ Analysis Summary ━━━[/bold green]")
         self.console.print(f"  📊 Total Connections: [bold]{total_peers}[/bold] peers")
         self.console.print(f"  🌐 Unique IP Addresses: [bold]{total_ips}[/bold]")
         self.console.print(
             f"  📍 Geographic Clusters: [bold]{clusters}[/bold] major peer concentration area{'s' if clusters != 1 else ''}\n"
-=======
-        self.console.print("\n[bold green]📊 Summary Statistics:[/bold green]")
-        self.console.print(
-            f"  [cyan]•[/cyan] Total Peer Connections: [bold]{total_peers}[/bold]"
-        )
-        self.console.print(
-            f"  [cyan]•[/cyan] Unique IP Addresses: [bold]{total_ips}[/bold]"
-        )
-        self.console.print(
-            f"  [cyan]•[/cyan] Geographic Clusters Identified: [bold]{clusters}[/bold]\n"
->>>>>>> add4c484
         )
 
     def display_error(self, message: str) -> None:
